defmodule Fly do
  @moduledoc """
  Functions and features to help Elixir applications more easily take advantage
  of the features that Fly.io provides.
  """

  @doc """
  Returns true if currently running on Fly.io
  """
  @spec running_in_fly?() :: boolean()
  def running_in_fly?() do
    System.fetch_env("FLY_REGION") != :error
  end

  @doc """
  Return the configured primary region. Reads and requires an ENV setting for
  `PRIMARY_REGION`. If not set, it returns `"local"`.
  """
  @spec primary_region() :: String.t()
  def primary_region do
<<<<<<< HEAD
    if running_in_fly?() do
      System.fetch_env!("PRIMARY_REGION")
    else
      "local"
=======
    case System.fetch_env("PRIMARY_REGION") do
      {:ok, region} ->
        region

      :error ->
        System.put_env("PRIMARY_REGION", "local")
        "local"
>>>>>>> 14b22226
    end
  end

  @doc """
  Return the configured current region. Reads the `FLY_REGION` ENV setting
  that's available when deployed on the Fly.io platform. If not set, it returns
  `"local"`.
  """
  @spec my_region() :: String.t()
  def my_region do
<<<<<<< HEAD
    if running_in_fly?() do
      System.fetch_env!("FLY_REGION")
    else
      "local"
=======
    case System.fetch_env("FLY_REGION") do
      {:ok, region} ->
        region

      :error ->
        System.put_env("FLY_REGION", "local")
        "local"
>>>>>>> 14b22226
    end
  end

  @doc """
  Return if the app instance is running in the primary region or not. Boolean
  result.
  """
  @spec is_primary? :: no_return() | boolean()
  def is_primary? do
    my_region() == primary_region()
  end

  @doc false
  # A "private" function that converts the MFA data into a string for logging.
  def mfa_string(module, func, args) do
    "#{Atom.to_string(module)}.#{Atom.to_string(func)}/#{length(args)}"
  end

  @doc """
  Execute the MFA on a node in the primary region.
  """
  @spec rpc_primary(module(), atom(), [any()], keyword()) :: any()
  def rpc_primary(module, func, args, opts \\ []) do
    Fly.RPC.rpc_region(:primary, module, func, args, opts)
  end
end<|MERGE_RESOLUTION|>--- conflicted
+++ resolved
@@ -18,12 +18,6 @@
   """
   @spec primary_region() :: String.t()
   def primary_region do
-<<<<<<< HEAD
-    if running_in_fly?() do
-      System.fetch_env!("PRIMARY_REGION")
-    else
-      "local"
-=======
     case System.fetch_env("PRIMARY_REGION") do
       {:ok, region} ->
         region
@@ -31,7 +25,6 @@
       :error ->
         System.put_env("PRIMARY_REGION", "local")
         "local"
->>>>>>> 14b22226
     end
   end
 
@@ -42,12 +35,6 @@
   """
   @spec my_region() :: String.t()
   def my_region do
-<<<<<<< HEAD
-    if running_in_fly?() do
-      System.fetch_env!("FLY_REGION")
-    else
-      "local"
-=======
     case System.fetch_env("FLY_REGION") do
       {:ok, region} ->
         region
@@ -55,7 +42,6 @@
       :error ->
         System.put_env("FLY_REGION", "local")
         "local"
->>>>>>> 14b22226
     end
   end
 
