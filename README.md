--- conflicted
+++ resolved
@@ -98,11 +98,7 @@
 
 ## Local Development
 
-<<<<<<< HEAD
-When doing local development, the local and primary regions will be set to "local". However, if you want to simulate running in Fly.io locally, you can set the `FLY_REGION` and `PRIMARY_REGION` environment variables:
-=======
 When doing local development, the local and primary regions will be set to "local" by default. However, if you want to simulate running in a non-primary region locally, you can set the `FLY_REGION` and `PRIMARY_REGION` environment variables explicitly:
->>>>>>> 14b22226
 
 - `FLY_REGION` - Fly.io tells you which region your app is running in.
 - `PRIMARY_REGION` - You tell the library which Fly.io region is your "primary".
